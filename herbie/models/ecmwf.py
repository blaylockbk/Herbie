"""
A Herbie template for the ECMWF Open Data GRIB2 files.

See the `media release <https://www.ecmwf.int/en/about/media-centre/news/2022/ecmwf-makes-wide-range-data-openly-available>`_.

- Copyright statement: Copyright "© 2022 European Centre for Medium-Range Weather Forecasts (ECMWF)".
- Source www.ecmwf.int
- License Statement: This data is published under a Creative Commons Attribution 4.0 International (CC BY 4.0). https://creativecommons.org/licenses/by/4.0/
- Disclaimer: ECMWF does not accept any liability whatsoever for any error or omission in the data, their availability, or for any loss or damage arising from their use.

https://confluence.ecmwf.int/display/DAC/ECMWF+open+data%3A+real-time+forecasts+from+IFS+and+AIFS

Update 2024-02-29: ECMWF changes from 0.4 degree resolution to 0.25 plus adds artificial IFS
https://www.ecmwf.int/en/about/media-centre/news/2024/ecmwf-releases-much-larger-open-dataset

"""

from datetime import datetime

<<<<<<< HEAD
=======

>>>>>>> 23b9c86d
class ifs:
    def template(self):
        # Allow a user to select the deprecated 0p4-beta resolution,
        # but default to the 0p25 product if resolution is not specified.
        # Sounds like the 0p4-beta product will be deprecated in May 2024.
<<<<<<< HEAD
        if not hasattr(self, "resolution"):
            self.resolution = "0p25"
        if self.resolution == "0p4":
            self.resolution == "0p4-beta"
=======
        if not hasattr(self, "resolution") or self.resolution is None:
            self.resolution = "0p25"
            if self.date < datetime(2024, 2, 1):
                self.resolution = "0p4-beta"
>>>>>>> 23b9c86d

        self.DESCRIPTION = "ECMWF Open Data - Integrated Forecast System"
        self.DETAILS = {
            "ECMWF": "https://confluence.ecmwf.int/display/DAC/ECMWF+open+data%3A+real-time+forecasts+from+IFS+and+AIFS",
        }
        self.PRODUCTS = {
            "oper": "operational high-resolution forecast, atmospheric fields",
            "enfo": "ensemble forecast, atmospheric fields",
            "wave": "wave forecasts",
            "waef": "ensemble forecast, ocean wave fields,",
            "scda": "short cut-off high-resolution forecast, atmospheric fields (also known as high-frequency products)",
            "scwv": "short cut-off high-resolution forecast, ocean wave fields (also known as high-frequency products)",
            "mmsf": "multi-model seasonal forecasts fields from the ECMWF model only.",
        }

        # example file
        # https://data.ecmwf.int/forecasts/20240229/00z/ifs/0p25/oper/20240229000000-0h-oper-fc.grib2

        # product suffix
        if self.product in ["enfo", "waef"]:
            product_suffix = "ef"
        else:
            product_suffix = "fc"

<<<<<<< HEAD
        if False:
            # TODO: somehow support access to historical 0.4-beta data before 2024-02-29
            pass
=======
        if self.date < datetime(2024, 2, 28, 6):
            post_root = (
                f"{self.date:%Y%m%d/%Hz}/{self.resolution}/{self.product}"
                f"/{self.date:%Y%m%d%H%M%S}-{self.fxx}h-{self.product}-{product_suffix}.grib2"
            )
>>>>>>> 23b9c86d
        else:
            post_root = (
                f"{self.date:%Y%m%d/%Hz}/ifs/{self.resolution}/{self.product}"
                f"/{self.date:%Y%m%d%H%M%S}-{self.fxx}h-{self.product}-{product_suffix}.grib2"
            )

        # If user asks for 'oper' or 'wave', still look for data in scda and waef for the short cut-off high resolution forecast.
        self.SOURCES = {
            "azure": f"https://ai4edataeuwest.blob.core.windows.net/ecmwf/{post_root}",
            "azure-scda": f"https://ai4edataeuwest.blob.core.windows.net/ecmwf/{post_root.replace('oper', 'scda')}",
            "azure-waef": f"https://ai4edataeuwest.blob.core.windows.net/ecmwf/{post_root.replace('wave', 'waef')}",
            "aws": f"https://ecmwf-forecasts.s3.eu-central-1.amazonaws.com/{post_root}",
            "ecmwf": f"https://data.ecmwf.int/forecasts/{post_root}",
        }
        self.IDX_SUFFIX = [".index"]
        self.IDX_STYLE = "eccodes"  # 'wgrib2' or 'eccodes'
        self.LOCALFILE = f"{self.get_remoteFileName}"


class aifs:
    def template(self):
        self.DESCRIPTION = (
<<<<<<< HEAD
            "ECMWF Open Data - Artificial Intelligence Integrated Forecast System"
=======
            "ECMWF Open Data - Artificial Inteligence Integrated Forecast System"
>>>>>>> 23b9c86d
        )
        self.DETAILS = {
            "ECMWF": "https://confluence.ecmwf.int/display/DAC/ECMWF+open+data%3A+real-time+forecasts+from+IFS+and+AIFS",
        }
        self.PRODUCTS = {
            "oper": "operational high-resolution forecast, atmospheric fields",
        }

        # example file
<<<<<<< HEAD
        # https://data.ecmwf.int/forecasts/20240229/00z/ifs/0p25/oper/20240229000000-0h-oper-fc.grib2
=======
        # https://data.ecmwf.int/forecasts/20240229/00z/aifs/0p25/oper/20240229000000-0h-oper-fc.grib2
>>>>>>> 23b9c86d

        product_suffix = "fc"

        post_root = (
            f"{self.date:%Y%m%d/%Hz}/aifs/0p25/{self.product}"
            f"/{self.date:%Y%m%d%H%M%S}-{self.fxx}h-{self.product}-{product_suffix}.grib2"
        )

        self.SOURCES = {
            "azure": f"https://ai4edataeuwest.blob.core.windows.net/ecmwf/{post_root}",
            "aws": f"https://ecmwf-forecasts.s3.eu-central-1.amazonaws.com/{post_root}",
            "ecmwf": f"https://data.ecmwf.int/forecasts/{post_root}",
        }
        self.IDX_SUFFIX = [".index"]
        self.IDX_STYLE = "eccodes"  # 'wgrib2' or 'eccodes'
        self.LOCALFILE = f"{self.get_remoteFileName}"<|MERGE_RESOLUTION|>--- conflicted
+++ resolved
@@ -17,26 +17,15 @@
 
 from datetime import datetime
 
-<<<<<<< HEAD
-=======
-
->>>>>>> 23b9c86d
 class ifs:
     def template(self):
         # Allow a user to select the deprecated 0p4-beta resolution,
         # but default to the 0p25 product if resolution is not specified.
         # Sounds like the 0p4-beta product will be deprecated in May 2024.
-<<<<<<< HEAD
-        if not hasattr(self, "resolution"):
-            self.resolution = "0p25"
-        if self.resolution == "0p4":
-            self.resolution == "0p4-beta"
-=======
         if not hasattr(self, "resolution") or self.resolution is None:
             self.resolution = "0p25"
             if self.date < datetime(2024, 2, 1):
                 self.resolution = "0p4-beta"
->>>>>>> 23b9c86d
 
         self.DESCRIPTION = "ECMWF Open Data - Integrated Forecast System"
         self.DETAILS = {
@@ -61,17 +50,11 @@
         else:
             product_suffix = "fc"
 
-<<<<<<< HEAD
-        if False:
-            # TODO: somehow support access to historical 0.4-beta data before 2024-02-29
-            pass
-=======
         if self.date < datetime(2024, 2, 28, 6):
             post_root = (
                 f"{self.date:%Y%m%d/%Hz}/{self.resolution}/{self.product}"
                 f"/{self.date:%Y%m%d%H%M%S}-{self.fxx}h-{self.product}-{product_suffix}.grib2"
             )
->>>>>>> 23b9c86d
         else:
             post_root = (
                 f"{self.date:%Y%m%d/%Hz}/ifs/{self.resolution}/{self.product}"
@@ -94,11 +77,7 @@
 class aifs:
     def template(self):
         self.DESCRIPTION = (
-<<<<<<< HEAD
-            "ECMWF Open Data - Artificial Intelligence Integrated Forecast System"
-=======
             "ECMWF Open Data - Artificial Inteligence Integrated Forecast System"
->>>>>>> 23b9c86d
         )
         self.DETAILS = {
             "ECMWF": "https://confluence.ecmwf.int/display/DAC/ECMWF+open+data%3A+real-time+forecasts+from+IFS+and+AIFS",
@@ -108,11 +87,7 @@
         }
 
         # example file
-<<<<<<< HEAD
-        # https://data.ecmwf.int/forecasts/20240229/00z/ifs/0p25/oper/20240229000000-0h-oper-fc.grib2
-=======
         # https://data.ecmwf.int/forecasts/20240229/00z/aifs/0p25/oper/20240229000000-0h-oper-fc.grib2
->>>>>>> 23b9c86d
 
         product_suffix = "fc"
 
