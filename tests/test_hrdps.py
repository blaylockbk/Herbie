## Nikhil Shankar
## August 10, 2025

"""
Tests for downloading HRDPS model.

DRAGONS:

At ~00Z the HRDPS servers are cleared of the previous day's forecasts.
The next forecast arrives at ~06Z. During the interim period these tests will fail.
"""

from datetime import datetime, timedelta

import pandas as pd
import requests
from bs4 import BeautifulSoup

from herbie import Herbie, config

now = datetime.now()
today = datetime(now.year, now.month, now.day, now.hour) - timedelta(hours=6)
yesterday = today - timedelta(days=1)
yesterday_12z = yesterday.replace(hour=12, minute=0)
today_str = today.strftime("%Y-%m-%d %H:%M")
yesterday_12z_str = yesterday_12z.strftime("%Y-%m-%d %H:%M")

save_dir = config["default"]["save_dir"] / "Herbie-Tests-Data/"

# Remove all previous test data
for i in (save_dir / "hrdps").rglob("*"):
    if i.is_file():
        i.unlink()


def test_hrdps_download():
    H = Herbie(
        yesterday_12z,
        model="hrdps",
        product="continental",
        variable="TMP",
        level="AGL-2m",
        overwrite=True,
        save_dir=save_dir,
    )
    assert H
    f = H.download()
    assert H.get_localFilePath().exists()
    f.unlink()


def test_hrdps_north_download():
    H = Herbie(
        yesterday_12z,
        model="hrdps",
        product="north",
        variable="RH",
        level="ISBL_0550",
        overwrite=True,
        save_dir=save_dir,
    )
    assert H
    f = H.download()
    assert H.get_localFilePath().exists()
    f.unlink()


def test_hrdps_xarray():
    H = Herbie(
        yesterday,
        model="hrdps",
        product="continental",
        variable="TMP",
        level="AGL-2m",
        overwrite=True,
        save_dir=save_dir,
    )
    assert H
    H.xarray(remove_grib=False)
    assert H.get_localFilePath().exists()
<<<<<<< HEAD
    H.get_localFilePath().unlink()
=======
    H.get_localFilePath().unlink()


def test_hrdps_to_netcdf():
    """Check that a xarray Dataset can be written to a NetCDF file.

    It is important that I have haven't put any python objects in the
    xarray Dataset attributes.
    """
    H = Herbie(
        yesterday,
        model="hrdps",
        product="continental",
        variable="TMP",
        level="AGL-2m",
        overwrite=True,
        save_dir=save_dir,
    )
    ds = H.xarray(remove_grib=False)
    ds.to_netcdf(save_dir / "test_hrdps_to_netcdf.nc")
>>>>>>> 3248b421
<|MERGE_RESOLUTION|>--- conflicted
+++ resolved
@@ -78,27 +78,4 @@
     assert H
     H.xarray(remove_grib=False)
     assert H.get_localFilePath().exists()
-<<<<<<< HEAD
-    H.get_localFilePath().unlink()
-=======
-    H.get_localFilePath().unlink()
-
-
-def test_hrdps_to_netcdf():
-    """Check that a xarray Dataset can be written to a NetCDF file.
-
-    It is important that I have haven't put any python objects in the
-    xarray Dataset attributes.
-    """
-    H = Herbie(
-        yesterday,
-        model="hrdps",
-        product="continental",
-        variable="TMP",
-        level="AGL-2m",
-        overwrite=True,
-        save_dir=save_dir,
-    )
-    ds = H.xarray(remove_grib=False)
-    ds.to_netcdf(save_dir / "test_hrdps_to_netcdf.nc")
->>>>>>> 3248b421
+    H.get_localFilePath().unlink()